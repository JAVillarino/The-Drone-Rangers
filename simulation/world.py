--- conflicted
+++ resolved
@@ -790,10 +790,6 @@
         return state.State(
             flock=self.P.copy(),
             drones=self.dogs.copy(),
-<<<<<<< HEAD
-=======
-            jobs=[],
->>>>>>> 408dea0f
             polygons=[p.copy() for p in self.polys],
             jobs=[job],
         )

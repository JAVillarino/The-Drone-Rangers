--- conflicted
+++ resolved
@@ -170,7 +170,6 @@
       )}
       <div className="job-status-list">
         {jobs.map((job, index) => {
-<<<<<<< HEAD
             // If job is active, show as "running" regardless of status field (matching calendar behavior)
             let calendarStatus: 'pending' | 'scheduled' | 'running' | 'completed' | 'cancelled';
             if (job.is_active) {
@@ -180,36 +179,6 @@
             } else {
               calendarStatus = job.status;
             }
-
-            return (
-              <JobStatus
-                key={`job-${job.id || index}`}
-                jobName={`${index + 1}`}
-                status={jobStatus(job)}
-                calendarStatus={calendarStatus}
-                target={job.target}
-                droneCount={job.drones}
-                isActive={job.is_active}
-                isOpen={openJobId === job.id}
-                onToggle={() => handleToggle(job.id)}
-                onSelectOnMap={() => onSelectOnMap(job.id)}
-                onPauseToggle={() => setJobActiveState(job.id, !job.is_active)}
-                onCancel={() => handleCancel(job.id)}
-                onDronesChange={(newCount: number) => setJobDroneCount(job.id, newCount)}
-                onTargetChange={(newTarget: Target) => onSetTarget(job.id, newTarget)}
-              />
-            );
-          })}
-=======
-          // If job is active, show as "running" regardless of status field (matching calendar behavior)
-          let calendarStatus: 'pending' | 'scheduled' | 'running' | 'completed' | 'cancelled';
-          if (job.is_active) {
-            calendarStatus = 'running';
-          } else if (job.status === 'running') { // If the job boolean says that it isn't active, but for some reason the job status is running.
-            calendarStatus = 'pending';
-          } else {
-            calendarStatus = job.status;
-          }
 
           return (
             <JobStatus
@@ -230,7 +199,6 @@
             />
           );
         })}
->>>>>>> 374e0bdb
       </div>
     </div>
   );

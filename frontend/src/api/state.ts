/**
 * For HTTP requests to backend.
 */

import { Scenario, ScenariosResponse } from "../types";

const backendURL = "http://127.0.0.1:5000";

type LocData = [number, number];

interface ObjectData {
    flock: LocData[],
    drones: LocData[],
    jobs: Array<{
        target: LocData | null,
        target_radius: number,
        remaining_time: number | null,
        is_active: boolean
    }>,
    polygons: LocData[][]
}

interface CustomScenario {
    name: string,
    seed: number,
    flockSize: number,
    sheep: [number, number][],
    shepherd: [number, number],
    target: [number, number],
    bounds: {
        xmin: number,
        xmax: number,
        ymin: number,
        ymax: number
    },
    start: boolean
    // missing: polygons (i.e. obstacles), params, 
}

export async function fetchState() {
    return fetch(`${backendURL}/state`)
    .then((response) => {
        const obj =  response.json();
        return obj;

    })    
    .catch((err) => 
        console.error("Error fetching state:", err)
    );
}

export async function setTarget(coords: {x: number, y: number}) {
    try {
        const response = await fetch(`${backendURL}/target`,
            {
                method: "POST",
                headers: { "Content-Type": "application/json" },
                body: JSON.stringify({
                    "position": [coords.x, coords.y]
                })
            }
        );
        
        return await response.json();
    } catch (err) {
        return console.error("Error sending target coords:", err);
    }
}

export async function setPlayPause() {
    try {
        const response = await fetch(`${backendURL}/pause`,
            {
                method: "POST",
                headers: {"Content-Length": "0"},

            }

        );
        return await response.json();
    } catch (err) {
        return console.error("Error playing/pausing.", err);
    }
}

export async function requestRestart() {
    try {
        const response = await fetch(`${backendURL}/restart`,
            {
                method: "POST",
                headers: {"Content-Length": "0"}
            }
        );
        return await response.json();
    } catch (err) {
        return console.error("Error sending restart request:", err);
    }
}

export async function setJobActiveState(jobId: number, isActive: boolean) {
    try {
        const response = await fetch(`${backendURL}/jobs/${jobId}`, {
            method: "PATCH",
            headers: {
                "Content-Type": "application/json",
            },
            body: JSON.stringify({ is_active: isActive }),
        });

        if (!response.ok) {
            const errorData = await response.json();
            throw new Error(errorData.error || `Request failed with status ${response.status}`);
        }

        return await response.json();
    } catch (err) {
        console.error(`Error setting active state for job ${jobId}:`, err);
        return null;
    }
}

<<<<<<< HEAD
export async function setJobDroneCount(jobId: number, droneCount: number) {
    try {
        console.log(`Setting drone count for job ${jobId} to ${droneCount}`);
        const response = await fetch(`${backendURL}/jobs/${jobId}`, {
            method: "PATCH",
            headers: {
                "Content-Type": "application/json",
            },
            body: JSON.stringify({ drone_count: droneCount }),
        });

        if (!response.ok) {
            const errorData = await response.json();
            throw new Error(errorData.error || `Request failed with status ${response.status}`);
        }

        return await response.json();
    } catch (err) {
        console.error(`Error setting drone count for job ${jobId}:`, err);
        return null;
=======
export async function getPresetScenarios(): Promise<Scenario[]> {
    try {
        const response = await fetch(`${backendURL}/scenarios?visibility=preset&limit=100`, {
            method: "GET",
        });
        
        if (!response.ok) {
            throw new Error(`HTTP error! status: ${response.status}`);
        }
        
        const data: ScenariosResponse = await response.json();
        return data.items;
    } catch (err) {
        console.error("Error getting preset scenarios:", err);
        return [];
    }
}

export async function loadScenario(scenarioId: string): Promise<{ success: boolean; data?: any }> {
    try {
        const response = await fetch(`${backendURL}/load-scenario/${scenarioId}`, {
            method: "POST",
            headers: {
                "Content-Type": "application/json",
            },
        });
        
        if (!response.ok) {
            const errorData = await response.json();
            throw new Error(errorData.error?.message || `HTTP error! status: ${response.status}`);
        }
        
        const data = await response.json();
        return { success: true, data };
    } catch (err) {
        console.error("Error loading scenario:", err);
        return { success: false };
>>>>>>> 9312691f
    }
}<|MERGE_RESOLUTION|>--- conflicted
+++ resolved
@@ -119,7 +119,6 @@
     }
 }
 
-<<<<<<< HEAD
 export async function setJobDroneCount(jobId: number, droneCount: number) {
     try {
         console.log(`Setting drone count for job ${jobId} to ${droneCount}`);
@@ -140,7 +139,9 @@
     } catch (err) {
         console.error(`Error setting drone count for job ${jobId}:`, err);
         return null;
-=======
+    }
+}
+
 export async function getPresetScenarios(): Promise<Scenario[]> {
     try {
         const response = await fetch(`${backendURL}/scenarios?visibility=preset&limit=100`, {
@@ -178,6 +179,5 @@
     } catch (err) {
         console.error("Error loading scenario:", err);
         return { success: false };
->>>>>>> 9312691f
     }
 }
import ObjectMarker from "./ObjectMarker";
import pause_btn from "../../img/pause_button.jpg"
import play_btn from "../../img/play_button.jpg"
import restart_btn from "../../img/restart_icon.png"
import menu_icon from "../../img/Hamburger_icon.svg.png"
import { useState, useMemo, useRef, useEffect } from "react";
import ScenarioMenu from "./ScenarioMenu";


type LocData = [number, number];

export interface ObjectData {
    flock: LocData[],
    drones: LocData[],
    target: LocData
}

interface MapPlotProps {
    data: ObjectData,
    onSetTarget: (coords: {x: number, y: number}) => void
    zoomMin: number,
    zoomMax: number,
    CANVAS_SIZE: number,
    onPlayPause: () => void,
    onRestart: () => void
}


export function MapPlot({ data, onSetTarget, zoomMin, zoomMax, CANVAS_SIZE, onPlayPause, onRestart }: MapPlotProps) {
    useEffect(() => {
        console.log(data);
    }, [data]);

    if (!data) return <p>No data yet</p>;

    const [choosingTarget, setChoosingTarget] = useState(false);
    const [paused, setPaused] = useState(false);

    const [isMenuOpen, setIsMenuOpen] = useState(false);


    const [pan, setPan] = useState({ x: 0, y: 0 });
    const [panMode, setPanMode] = useState<"scroll" | "drag">("scroll");

    const svgRef = useRef<SVGSVGElement | null>(null);
    const dragStart = useRef<{ x: number, y: number } | null>(null);

    // Compute bounding box of all objects (to limit panning)
    const bounds = useMemo(() => {
        const xs = [...data.flock.map(f => f[0]), ...data.drones.map(f => f[0]), data.target[0]];
        const ys = [...data.flock.map(f => f[1]), ...data.drones.map(f => f[1]), data.target[1]];
        return {
            minX: Math.min(...xs),
            maxX: Math.max(...xs),
            minY: Math.min(...ys),
            maxY: Math.max(...ys),
        };
    }, [data]);

    const windowSize = zoomMax - zoomMin;


    function scaleCoord(val: number, axis: "x" | "y") {
        const offset = axis === "x" ? pan.x : pan.y;
        const effectiveMin = zoomMin + offset;
        return ((val - effectiveMin) / windowSize) * CANVAS_SIZE;
    }

    const inverseScaleCoord = (val: number, axis: "x" | "y") => {
        const offset = axis === "x" ? pan.x : pan.y;
        const effectiveMin = zoomMin + offset;
        return ((val / CANVAS_SIZE) * windowSize + effectiveMin);
    }

    function clampPan(x: number, y: number) {
        const padding = 50; // in px

        // convert padding from pixels → world units
        const worldPadding = (padding / CANVAS_SIZE) * windowSize;

        // expand bounds by padding
        const paddedMinX = bounds.minX - worldPadding;
        const paddedMaxX = bounds.maxX + worldPadding;
        const paddedMinY = bounds.minY - worldPadding;
        const paddedMaxY = bounds.maxY + worldPadding;

        // clamp pan so all objects remain reachable
        //const rangeX = paddedMaxX - paddedMinX;
        //const rangeY = paddedMaxY - paddedMinY;

        //const maxPanX = Math.max(0, rangeX - (zoomMax - zoomMin));
        //const maxPanY = Math.max(0, rangeY - (zoomMax - zoomMin));

        // compute allowable pan ranges per axis
        let minPanX = paddedMinX - zoomMin; // how far left we can go
        let maxPanX = paddedMaxX - zoomMax; // how far right we can go
        let minPanY = paddedMinY - zoomMin;
        let maxPanY = paddedMaxY - zoomMax;

        // if padded range is smaller than viewport, center the viewport over the padded box
        if (minPanX > maxPanX) {
            const centerPanX =
            (paddedMinX + paddedMaxX) / 2 - (zoomMin + zoomMax) / 2;
            minPanX = centerPanX;
            maxPanX = centerPanX;
        }
        if (minPanY > maxPanY) {
            const centerPanY =
            (paddedMinY + paddedMaxY) / 2 - (zoomMin + zoomMax) / 2;
            minPanY = centerPanY;
            maxPanY = centerPanY;
        }

        return {
            x: clamp(x, minPanX, maxPanX),
            y: clamp(y, minPanY, maxPanY),
        }

    }

    const clamp = (v: number, a: number, b: number) => Math.min(Math.max(v, a), b);

    function handlePause() {
        setPaused(!paused);
        onPlayPause();
    }

    function handleClick(e: React.MouseEvent<SVGSVGElement, MouseEvent>) {
        if (!choosingTarget) {
            return;
        }
        if (!e.target) {
            throw new Error("No target found for click.");        }
        const svg = e.currentTarget;
        const pt = svg.createSVGPoint();
        pt.x = e.clientX;
        pt.y = e.clientY;

        const cursorpt = pt.matrixTransform(svg.getScreenCTM()?.inverse());
        onSetTarget({x: inverseScaleCoord(cursorpt.x, "x"), y: inverseScaleCoord(cursorpt.y, "y")});
        setChoosingTarget(false);
    }

    useEffect(() => {
        if (panMode != "scroll") return;
        const svgEl = svgRef.current;
        if(!svgEl) return;

        const handleWheel = (e: WheelEvent) => {
            e.preventDefault();
            const dx = e.deltaX / 20; // tweak sensitivity
            const dy = e.deltaY / 20;

            
            /*setPan(prev => {
                const next = {
                    x: prev.x + dx,
                    y: prev.y + dy,
                };

                return {
                    x: Math.min(Math.max(next.x, minPanX), maxPanX),
                    y: Math.min(Math.max(next.y, minPanY), maxPanY),
                };
            });*/

            /*setPan((prev) => {
                const nextX = clamp(prev.x + dx, minPanX, maxPanX);
                const nextY = clamp(prev.y + dy, minPanY, maxPanY);
                return { x: nextX, y: nextY };
            });*/
            setPan((prev) => clampPan(prev.x + dx, prev.y + dy));
        };

        svgEl.addEventListener("wheel", handleWheel, { passive: false });
        return () => svgEl.removeEventListener("wheel", handleWheel);
    }, [panMode, data]);


    useEffect(() => {
        if (panMode != "drag") return;

        const svgEl = svgRef.current;
        if (!svgEl) return;

        const handleMouseDown = (e: MouseEvent) => {
            dragStart.current = { x: e.clientX, y: e.clientY };
          };
          const handleMouseMove = (e: MouseEvent) => {
            if (!dragStart.current) return;
            const dx = -(e.clientX - dragStart.current.x) / 2;
            const dy = -(e.clientY - dragStart.current.y) / 2;
            dragStart.current = { x: e.clientX, y: e.clientY };
      
            setPan(prev => clampPan(prev.x + dx, prev.y + dy));
          };
          const handleMouseUp = () => {
            dragStart.current = null;
          };
      
          svgEl.addEventListener("mousedown", handleMouseDown);
          window.addEventListener("mousemove", handleMouseMove);
          window.addEventListener("mouseup", handleMouseUp);
      
          return () => {
            svgEl.removeEventListener("mousedown", handleMouseDown);
            window.removeEventListener("mousemove", handleMouseMove);
            window.removeEventListener("mouseup", handleMouseUp);
          }
    }, [panMode, data]);

<<<<<<< HEAD

    function handleSelectScenario(scenario: string) {
        console.log(`Handling scenario in MapPlot: ${scenario}`);

        if (scenario == "Clustered") {
            // Pop up somewhere for user to input OR choose from number of clusters
        }
        if (scenario == "Custom") {
            /**probably have some other function call here
            * idea: change some state about the map so the user can choose number of animals and then also click and drag each animal
            * or alternatively, new element entirely?? same background across same space but with moveable entities and a submit button
            * when user clicks submit, the current positions of the animals are translated back into world coords and sent to backend.
            **/
        }
        // Send request to backend? {scenario: scenario} if scenario is clustered {scenario: clustered, clusters: num}

    }
    

=======
    console.log('rerendering', pan.x);
>>>>>>> 532c3393
    return (
        <div className="map-container">
            {isMenuOpen && (
                <ScenarioMenu 
                    onClose={() => setIsMenuOpen(false)} 
                    onSelectScenario={handleSelectScenario}
                />
            )}
            <button id="scenario-menu-btn" className="sim-ctrl-btn" onClick={() => setIsMenuOpen(!isMenuOpen)}>
                <img src={menu_icon}/>
            </button>
            <button id="choose-target-btn" onClick={() => setChoosingTarget(true)}>
                {choosingTarget ? "Click target location on map." : "Choose Target"}
            </button>
            <button id="play-pause-btn" className="sim-ctrl-btn" onClick={handlePause}>
                {paused ? (<img src={play_btn}/>): (<img src={pause_btn}/>)}
            </button>
            <button id="restart-btn" className="sim-ctrl-btn" onClick={() => onRestart()}>
                <img src={restart_btn}/>
            </button>
            <button id="pan-mode-btn" onClick={() => setPanMode(p => p === "scroll" ? "drag" : "scroll")}>
                Switch to {panMode === "scroll" ? "Drag" : "Scroll"} Mode
            </button>
            <svg ref={svgRef} className="map"  onClick={handleClick}  >
                {/* <ObjectMarker key={`barn`} type="barn" x={scaleCoord(50, "x")} y={scaleCoord(1, "y")} />
                <ObjectMarker key={`windmill`} type="windmill" x={scaleCoord(80, "x")} y={scaleCoord(10, "y")} />
                <ObjectMarker key={`tractor`} type="tractor" x={scaleCoord(75, "x")} y={scaleCoord(40, "y")} />                 */}
                {data.flock.map((a, i) => (
                    <ObjectMarker key={`animal-${i}`} type="animal" x={scaleCoord(a[0], "x")} y={scaleCoord(a[1], "y")} />
                ))}
                {data.drones.map((d, i) => (
                    <ObjectMarker key={`drone-${i}`} type="drone" x={scaleCoord(d[0], "x")} y={scaleCoord(d[1], "y")}/>
                ))}
                <ObjectMarker key={`target`} type="target" x={scaleCoord(data.target[0], "x")} y={scaleCoord(data.target[1], "y")} />

            </svg>
        </div>
    );
}<|MERGE_RESOLUTION|>--- conflicted
+++ resolved
@@ -209,8 +209,6 @@
           }
     }, [panMode, data]);
 
-<<<<<<< HEAD
-
     function handleSelectScenario(scenario: string) {
         console.log(`Handling scenario in MapPlot: ${scenario}`);
 
@@ -227,11 +225,7 @@
         // Send request to backend? {scenario: scenario} if scenario is clustered {scenario: clustered, clusters: num}
 
     }
-    
-
-=======
     console.log('rerendering', pan.x);
->>>>>>> 532c3393
     return (
         <div className="map-container">
             {isMenuOpen && (

import ObjectMarker from "./ObjectMarker";
import JobStatus from "./JobStatus";
import pause_btn from "../../img/pause_button.jpg";
import play_btn from "../../img/play_button.jpg";
import restart_btn from "../../img/restart_icon.png";
import bg_img from "../../img/King_Ranch_better.jpg";
//import menu_icon from "../../img/Hamburger_icon.svg.png";
import { useState, useMemo, useRef, useEffect } from "react";
import { Job, State } from "../types.ts"
import { setJobActiveState } from "../api/state.ts";

interface MapPlotProps {
    data: State,
    onSetTarget: (coords: {x: number, y: number}) => void
    zoomMin: number,
    zoomMax: number,
    CANVAS_SIZE: number,
    onPlayPause: () => void,
    onRestart: () => void
}


export function MapPlot({ data, onSetTarget, zoomMin, zoomMax, CANVAS_SIZE, onPlayPause, onRestart }: MapPlotProps) {
    if (!data) return <p>No data yet</p>;

    const [choosingTarget, setChoosingTarget] = useState(false);
    const [paused, setPaused] = useState(false);

    //const [isMenuOpen, setIsMenuOpen] = useState(false);


    const [pan, setPan] = useState({ x: 0, y: 0 });
<<<<<<< HEAD
    const [panMode, setPanMode] = useState<"scroll" | "drag">("scroll");
    const [isPanning, setIsPanning] = useState(false);
=======
>>>>>>> 5d728556

    const svgRef = useRef<SVGSVGElement | null>(null);

    // Compute bounding box of all objects (to limit panning)
    const bounds = useMemo(() => {
        const xs = [...data.flock.map(f => f[0]), ...data.drones.map(f => f[0])];
        const ys = [...data.flock.map(f => f[1]), ...data.drones.map(f => f[1])];

        xs.push(...data.jobs.flatMap(({ target }) => target == null ? [] : [target[0]]))
        ys.push(...data.jobs.flatMap(({ target }) => target == null ? [] : [target[1]]))

        return {
            minX: Math.min(...xs),
            maxX: Math.max(...xs),
            minY: Math.min(...ys),
            maxY: Math.max(...ys),
        };
    }, [data]);

    const windowSize = zoomMax - zoomMin;

    // Converts into canvas units.
    function scaleCoord(val: number, axis: "x" | "y") {
        const offset = axis === "x" ? pan.x : pan.y;
<<<<<<< HEAD
        const effectiveMin = zoomMin + offset;
        const scale = 0.7; // Make entities 30% smaller to fit more on screen
        return ((val - effectiveMin) / windowSize) * CANVAS_SIZE * scale;
    }

    const inverseScaleCoord = (val: number, axis: "x" | "y") => {
        const offset = axis === "x" ? pan.x : pan.y;
        const effectiveMin = zoomMin + offset;
        const scale = 0.7; // Same scale factor as scaleCoord
        return ((val / (CANVAS_SIZE * scale)) * windowSize + effectiveMin);
    }

    function clampPan(x: number, y: number) {
        // Clamp pan to background boundaries - this ensures entities stop when background stops
        const backgroundLimit = windowSize * 0.5; // 50% of window size matches background offset limit
        
        return {
            x: clamp(x, -backgroundLimit, backgroundLimit),
            y: clamp(y, -backgroundLimit, backgroundLimit),
        }
    }
=======
        return ((val - offset) / windowSize) * CANVAS_SIZE;
    }

    const inverseScaleCoord = (val: number, axis: "x" | "y") => {
        const offset = axis === "x" ? pan.x : pan.y;        
        return ((val / CANVAS_SIZE) * windowSize + offset);
    }

    function clampPan(x: number, y: number) {
        if (!svgRef.current) {
            return { x, y }
        }

        const xPadding = (svgRef.current.getBoundingClientRect().right - svgRef.current.getBoundingClientRect().left) / 2 + 50;
        const yPadding = (svgRef.current.getBoundingClientRect().bottom - svgRef.current.getBoundingClientRect().top) / 2 + 50;

        console.log(xPadding, yPadding);
>>>>>>> 5d728556

        y = Math.max(y, bounds.minY - (svgRef.current.getBoundingClientRect().top + yPadding) / CANVAS_SIZE * windowSize);
        y = Math.min(y, bounds.maxY - (svgRef.current.getBoundingClientRect().bottom - yPadding) / CANVAS_SIZE * windowSize);

        x = Math.max(x, bounds.minX - (svgRef.current.getBoundingClientRect().left + xPadding) / CANVAS_SIZE * windowSize);
        x = Math.min(x, bounds.maxX - (svgRef.current.getBoundingClientRect().right - xPadding) / CANVAS_SIZE * windowSize);
        
        return { x, y };
    }

    function handlePause() {
        setPaused(!paused);
        onPlayPause();
    }

    function handleClick(e: React.MouseEvent<SVGSVGElement, MouseEvent>) {
        if (!choosingTarget) {
            return;
        }
        if (!e.target) {
            throw new Error("No target found for click.");        }
        const svg = e.currentTarget;
        const pt = svg.createSVGPoint();
        pt.x = e.clientX;
        pt.y = e.clientY;

        const cursorpt = pt.matrixTransform(svg.getScreenCTM()?.inverse());
        onSetTarget({x: inverseScaleCoord(cursorpt.x, "x"), y: inverseScaleCoord(cursorpt.y, "y")});
        setChoosingTarget(false);
    }

    useEffect(() => {
        const svgEl = svgRef.current;
        if(!svgEl) return;

        const handleWheel = (e: WheelEvent) => {
            e.preventDefault();
<<<<<<< HEAD
            // Slower, smoother scrolling
            const sensitivity = 0.2; // Reduced from 0.5 to 0.2
            const dx = e.deltaX * sensitivity;
            const dy = e.deltaY * sensitivity;

=======
            const dx = e.deltaX / 20; // tweak sensitivity
            const dy = e.deltaY / 20;
            
>>>>>>> 5d728556
            setPan((prev) => clampPan(prev.x + dx, prev.y + dy));
        };

        svgEl.addEventListener("wheel", handleWheel, { passive: false });
        return () => svgEl.removeEventListener("wheel", handleWheel);
    }, [data]);

    useEffect(() => {
        setPan((prev) => clampPan(prev.x, prev.y));
    }, []);

<<<<<<< HEAD
    // Update background position when pan changes
    useEffect(() => {
        const mapContainer = svgRef.current?.parentElement;
        if (mapContainer) {
            // Use requestAnimationFrame to smooth the background updates
            const updateBackground = () => {
                // Convert pan offset to background position
                // The background should move in the same direction as the entities
                const windowSize = zoomMax - zoomMin;
                
                // Convert pan coordinates to percentage offsets
                // With 200% x 200% background, we can move 50% in each direction from center
                // Clamp the movement to prevent scrolling beyond image boundaries
                const maxOffset = 50; // Maximum 50% offset from center (0% to 100% range)
                const percentageOffsetX = Math.max(-maxOffset, Math.min(maxOffset, (pan.x / windowSize) * 50));
                const percentageOffsetY = Math.max(-maxOffset, Math.min(maxOffset, (pan.y / windowSize) * 50));
                
                // Apply the percentage offset to background position
                // Positive pan should move background in same direction
                const backgroundX = 50 + percentageOffsetX;
                const backgroundY = 50 + percentageOffsetY;
                
                mapContainer.style.backgroundPosition = `${backgroundX}% ${backgroundY}%`;
            };
            
            requestAnimationFrame(updateBackground);
        }
    }, [pan, zoomMin, zoomMax]);


    useEffect(() => {
        if (panMode != "drag") return;

        const svgEl = svgRef.current;
        if (!svgEl) return;

        const handleMouseDown = (e: MouseEvent) => {
            dragStart.current = { x: e.clientX, y: e.clientY };
            setIsPanning(true);
            // Change cursor to indicate dragging
            if (svgEl) {
                svgEl.style.cursor = 'grabbing';
            }
          };
          const handleMouseMove = (e: MouseEvent) => {
            if (!dragStart.current) return;
            const dx = -(e.clientX - dragStart.current.x) / 3; // Slower dragging
            const dy = -(e.clientY - dragStart.current.y) / 3;
            dragStart.current = { x: e.clientX, y: e.clientY };
      
            setPan(prev => clampPan(prev.x + dx, prev.y + dy));
          };
          const handleMouseUp = () => {
            dragStart.current = null;
            setIsPanning(false);
            // Reset cursor
            if (svgEl) {
                svgEl.style.cursor = panMode === 'drag' ? 'grab' : 'default';
            }
          };
      
          svgEl.addEventListener("mousedown", handleMouseDown);
          window.addEventListener("mousemove", handleMouseMove);
          window.addEventListener("mouseup", handleMouseUp);
      
          return () => {
            svgEl.removeEventListener("mousedown", handleMouseDown);
            window.removeEventListener("mousemove", handleMouseMove);
            window.removeEventListener("mouseup", handleMouseUp);
          }
    }, [panMode, data]);

=======
>>>>>>> 5d728556
    const handleCancel = () => {
        console.log('Job canceled.');
        alert('Job 123 has been canceled.');
    };

    const handleDronesChange = (newCount: number) => {
        console.log(`Drones assigned changed to: ${newCount}`);
    };

<<<<<<< HEAD
    // Check if there's an active target
    const activeJob = data.jobs.find(job => job.target !== null);
    const hasTarget = activeJob && activeJob.target !== null;
=======
    const jobStatus = (j: Job) => {
        if (j.remaining_time == 0) {
            return "Completed";
        }
        if (j.is_active) {
            return "In progress"
        }

        return "Paused";
    }
>>>>>>> 5d728556

    return (
        <div className="map-container">
            {data.jobs.map(job => 
                <JobStatus 
                    jobName="123"
                    status={jobStatus(job)}
                    target={job.target}
                    initialRadius={job.target_radius}
                    initialDrones={1}
                    isActive={job.is_active}
                    onSelectOnMap={() => setChoosingTarget(true)}
                    onPauseToggle={() => {
                        setJobActiveState(job.id, !job.is_active);
                    }}
                    onCancel={handleCancel}
                    onDronesChange={handleDronesChange}
                />
            )}
            

            <div className="playback-controls">
                <button id="play-pause-btn" onClick={handlePause}>
                    {!paused ? (<img src={play_btn}/>): (<img src={pause_btn}/>)}
                </button>
                <button id="restart-btn" onClick={() => onRestart()}>
                    <img src={restart_btn}/>
                </button>
            </div>

            <svg ref={svgRef} className="map"  onClick={handleClick}  >
                {data.flock.map((a, i) => (
                    <ObjectMarker key={`animal-${i}`} type="animal" x={scaleCoord(a[0], "x")} y={scaleCoord(a[1], "y")} />
                ))}
                {data.drones.map((d, i) => (
                    <ObjectMarker key={`drone-${i}`} type="drone" x={scaleCoord(d[0], "x")} y={scaleCoord(d[1], "y")}/>
                ))}

                {data.jobs.map(job => job.target == null ? <></> :
                    <ObjectMarker key={`target`} type="target" x={scaleCoord(job.target[0], "x")} y={scaleCoord(job.target[1], "y")} />
                )}

            </svg>
        </div>
    );
}<|MERGE_RESOLUTION|>--- conflicted
+++ resolved
@@ -30,11 +30,8 @@
 
 
     const [pan, setPan] = useState({ x: 0, y: 0 });
-<<<<<<< HEAD
     const [panMode, setPanMode] = useState<"scroll" | "drag">("scroll");
     const [isPanning, setIsPanning] = useState(false);
-=======
->>>>>>> 5d728556
 
     const svgRef = useRef<SVGSVGElement | null>(null);
 
@@ -59,7 +56,6 @@
     // Converts into canvas units.
     function scaleCoord(val: number, axis: "x" | "y") {
         const offset = axis === "x" ? pan.x : pan.y;
-<<<<<<< HEAD
         const effectiveMin = zoomMin + offset;
         const scale = 0.7; // Make entities 30% smaller to fit more on screen
         return ((val - effectiveMin) / windowSize) * CANVAS_SIZE * scale;
@@ -81,34 +77,8 @@
             y: clamp(y, -backgroundLimit, backgroundLimit),
         }
     }
-=======
-        return ((val - offset) / windowSize) * CANVAS_SIZE;
-    }
-
-    const inverseScaleCoord = (val: number, axis: "x" | "y") => {
-        const offset = axis === "x" ? pan.x : pan.y;        
-        return ((val / CANVAS_SIZE) * windowSize + offset);
-    }
-
-    function clampPan(x: number, y: number) {
-        if (!svgRef.current) {
-            return { x, y }
-        }
-
-        const xPadding = (svgRef.current.getBoundingClientRect().right - svgRef.current.getBoundingClientRect().left) / 2 + 50;
-        const yPadding = (svgRef.current.getBoundingClientRect().bottom - svgRef.current.getBoundingClientRect().top) / 2 + 50;
-
-        console.log(xPadding, yPadding);
->>>>>>> 5d728556
-
-        y = Math.max(y, bounds.minY - (svgRef.current.getBoundingClientRect().top + yPadding) / CANVAS_SIZE * windowSize);
-        y = Math.min(y, bounds.maxY - (svgRef.current.getBoundingClientRect().bottom - yPadding) / CANVAS_SIZE * windowSize);
-
-        x = Math.max(x, bounds.minX - (svgRef.current.getBoundingClientRect().left + xPadding) / CANVAS_SIZE * windowSize);
-        x = Math.min(x, bounds.maxX - (svgRef.current.getBoundingClientRect().right - xPadding) / CANVAS_SIZE * windowSize);
-        
-        return { x, y };
-    }
+
+    const clamp = (v: number, a: number, b: number) => Math.min(Math.max(v, a), b);
 
     function handlePause() {
         setPaused(!paused);
@@ -137,17 +107,11 @@
 
         const handleWheel = (e: WheelEvent) => {
             e.preventDefault();
-<<<<<<< HEAD
             // Slower, smoother scrolling
             const sensitivity = 0.2; // Reduced from 0.5 to 0.2
             const dx = e.deltaX * sensitivity;
             const dy = e.deltaY * sensitivity;
 
-=======
-            const dx = e.deltaX / 20; // tweak sensitivity
-            const dy = e.deltaY / 20;
-            
->>>>>>> 5d728556
             setPan((prev) => clampPan(prev.x + dx, prev.y + dy));
         };
 
@@ -159,7 +123,6 @@
         setPan((prev) => clampPan(prev.x, prev.y));
     }, []);
 
-<<<<<<< HEAD
     // Update background position when pan changes
     useEffect(() => {
         const mapContainer = svgRef.current?.parentElement;
@@ -232,8 +195,6 @@
           }
     }, [panMode, data]);
 
-=======
->>>>>>> 5d728556
     const handleCancel = () => {
         console.log('Job canceled.');
         alert('Job 123 has been canceled.');
@@ -243,22 +204,20 @@
         console.log(`Drones assigned changed to: ${newCount}`);
     };
 
-<<<<<<< HEAD
+    const jobStatus = (j: Job) => {
+        if (j.remaining_time == 0) {
+            return "Completed";
+        }
+        if (j.is_active) {
+            return "In progress"
+        }
+
+        return "Paused";
+    }
+
     // Check if there's an active target
     const activeJob = data.jobs.find(job => job.target !== null);
     const hasTarget = activeJob && activeJob.target !== null;
-=======
-    const jobStatus = (j: Job) => {
-        if (j.remaining_time == 0) {
-            return "Completed";
-        }
-        if (j.is_active) {
-            return "In progress"
-        }
-
-        return "Paused";
-    }
->>>>>>> 5d728556
 
     return (
         <div className="map-container">

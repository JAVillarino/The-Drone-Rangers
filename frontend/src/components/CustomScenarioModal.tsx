--- conflicted
+++ resolved
@@ -1,9 +1,6 @@
 import { useState, useRef, useEffect } from "react";
 import ObjectMarker from "./ObjectMarker";
-<<<<<<< HEAD
-=======
 import map_bg from "../../img/King_Ranch_better.jpg";
->>>>>>> 5966b56f
 
 type DragItem = {
     type: 'animal' | 'drone' | 'target';

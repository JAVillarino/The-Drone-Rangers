import {useState} from "react";
import { useQuery, useMutation, useQueryClient } from "@tanstack/react-query"
<<<<<<< HEAD
import { fetchState, setTarget, setPlayPause, requestRestart, startPresetSimulation, startCustomSimulation } from './api/state'
import {MapPlot, ObjectData} from './components/MapPlot'
=======
import { fetchState, setTarget, setPlayPause, requestRestart } from './api/state'
import { MapPlot } from './components/MapPlot'
import { State } from "./types.ts"
>>>>>>> 408dea0f
import './App.css'
import LandingPage from "./components/LandingPage";


type LocData = [number, number];

/*interface ObjectData {
    flock: LocData[],
    drone: LocData,
    target: LocData
}*/

function App() {
  const queryClient = useQueryClient();

  const CANVAS_SIZE = 600;

  const worldMin = -60;
  const worldMax = 60;

<<<<<<< HEAD
  const [activeScenario, setActiveScenario] = useState<string | null>(null);



  const { data, isLoading, error } = useQuery<ObjectData>({
=======
  const { data, isLoading, error } = useQuery<State>({
>>>>>>> 408dea0f
    queryKey: ["objects"],
    queryFn: fetchState,
    refetchInterval: 25
  });

  const mutation = useMutation({
    mutationFn: setTarget,
    onSuccess: () => {
      queryClient.invalidateQueries({ queryKey: ["objects"]});
    }
  });

  function handleSetTarget(coords: {x: number; y: number}) {
    mutation.mutate(coords);
  }

    // This function will be passed to the LandingPage to start the simulation
    const handleSimulationStart = (scenario: string) => {
      // Here you would also likely trigger your `useQuery` to fetch initial data for the chosen scenario
      // For now.. just set sim to pause maybe? can connect once endpoint.
      console.log(`App is now starting the simulation for: ${scenario}`);
      setActiveScenario(scenario);
    };

  
  if (isLoading) return <p>Loading...</p>;
  if (error instanceof Error) return <p>Error: {error.message}</p>;
  if (!data) return <p>No data</p>;

  return (
    <>
      {!activeScenario ? (
        <LandingPage onSimulationStart={handleSimulationStart} worldMax={worldMax} worldMin={worldMin} startCustomSim={startCustomSimulation} startPresetSim={startPresetSimulation}/>
      ) : (
        <MapPlot data={data} onSetTarget={handleSetTarget} CANVAS_SIZE={CANVAS_SIZE} zoomMin={worldMin} zoomMax={worldMax} onPlayPause={setPlayPause} onRestart={requestRestart}/>

      )}
    </>
  );

}

export default App;<|MERGE_RESOLUTION|>--- conflicted
+++ resolved
@@ -1,13 +1,8 @@
 import {useState} from "react";
 import { useQuery, useMutation, useQueryClient } from "@tanstack/react-query"
-<<<<<<< HEAD
-import { fetchState, setTarget, setPlayPause, requestRestart, startPresetSimulation, startCustomSimulation } from './api/state'
-import {MapPlot, ObjectData} from './components/MapPlot'
-=======
 import { fetchState, setTarget, setPlayPause, requestRestart } from './api/state'
 import { MapPlot } from './components/MapPlot'
 import { State } from "./types.ts"
->>>>>>> 408dea0f
 import './App.css'
 import LandingPage from "./components/LandingPage";
 
@@ -28,15 +23,11 @@
   const worldMin = -60;
   const worldMax = 60;
 
-<<<<<<< HEAD
   const [activeScenario, setActiveScenario] = useState<string | null>(null);
 
 
 
-  const { data, isLoading, error } = useQuery<ObjectData>({
-=======
   const { data, isLoading, error } = useQuery<State>({
->>>>>>> 408dea0f
     queryKey: ["objects"],
     queryFn: fetchState,
     refetchInterval: 25

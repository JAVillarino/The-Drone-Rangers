--- conflicted
+++ resolved
@@ -1,15 +1,18 @@
 import {useState} from "react";
 import { useQuery, useMutation, useQueryClient } from "@tanstack/react-query"
-<<<<<<< HEAD
 import { fetchState, setTarget, setPlayPause, requestRestart, startPresetSimulation, startCustomSimulation } from './api/state'
-import MapPlot from './components/MapPlot'
-=======
-import { fetchState, setTarget, setPlayPause, requestRestart } from './api/state'
-import { MapPlot, ObjectData } from './components/MapPlot'
->>>>>>> 1729131d
+import {MapPlot, ObjectData} from './components/MapPlot'
 import './App.css'
 import LandingPage from "./components/LandingPage";
 
+
+type LocData = [number, number];
+
+/*interface ObjectData {
+    flock: LocData[],
+    drone: LocData,
+    target: LocData
+}*/
 
 function App() {
   const queryClient = useQueryClient();

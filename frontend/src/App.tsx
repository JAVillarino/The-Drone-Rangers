--- conflicted
+++ resolved
@@ -142,7 +142,14 @@
           onNavigateToSimulator={handleNavigateToSimulator} 
           onNavigateToRealSystem={handleNavigateToRealSystem} 
         />
-      ) : currentView === 'simulator' ? (
+      ) : currentView === 'drone-management' ? (
+        data ? (
+        <DroneManagementPage 
+          data={data}
+          onBack={handleBackFromDroneManagement} 
+        />) : (
+          <p>Loading farm data...</p>
+        )) : currentView === 'simulator' ? (
         <LandingPage 
           onSimulationStart={handleSimulationStart} 
           startPresetSim={startPresetSim} 
@@ -150,25 +157,11 @@
           onBack={handleBackToWelcome}
         />
       ) : currentView === 'live-system' ? (
-<<<<<<< HEAD
-        <LiveSystemPage 
-          onBack={handleBackFromLiveSystem}
-          onManageDrones={handleNavigateToDroneManagement}
-        />
-      ) : currentView === 'drone-management' ? (
-        <DroneManagementPage 
-          data={data}
-          onBack={handleBackFromDroneManagement}
-        />
-=======
         data ? (
           <RealFarmView 
             onBack={handleBackFromLiveSystem}
             data={data}
             onSetTarget={handleSetTarget}
-            zoomMin={worldMin}
-            zoomMax={worldMax}
-            CANVAS_SIZE={CANVAS_SIZE}
             onPlayPause={handlePlayPause}
             onRestart={requestRestart}
             selectedImage={selectedImage}
@@ -176,7 +169,6 @@
         ) : (
           <p>Loading farm data...</p>
         )
->>>>>>> 61ba0ea4
       ) : (
         data && <SimulationMapPlot 
           data={data} 

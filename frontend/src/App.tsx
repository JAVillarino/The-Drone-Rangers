import {useState} from "react";
import { useQuery, useMutation, useQueryClient } from "@tanstack/react-query"
import { fetchState, setTarget, setPlayPause, requestRestart, createCustomScenario } from './api/state'
import { MapPlot } from './components/MapPlot'
import { State } from "./types.ts"
import './App.css'
import WelcomePage from "./components/WelcomePage";
import LandingPage from "./components/LandingPage";
<<<<<<< HEAD
import RealFarmView from "./components/RealFarmView";
=======
import LiveSystemPage from "./components/LiveSystemPage";
import DroneManagementPage from "./components/DroneManagementPage";
>>>>>>> 5624092b
import { useSSE } from './hooks/useSSE';

function App() {
  const queryClient = useQueryClient();

  const CANVAS_SIZE = 600;

  const worldMin = 0;
  const worldMax = 250;

  const [currentView, setCurrentView] = useState<'welcome' | 'simulator' | 'simulation' | 'live-system' | 'drone-management'>('welcome');
  const [selectedImage, setSelectedImage] = useState<string>("");

  // Determine if we should use SSE (when simulation view is active)
  const shouldUseSSE = currentView === 'simulation';
  
  // SSE connection for real-time updates
  const { data: sseData, isConnected, hasError } = useSSE({
    url: 'http://127.0.0.1:5000/stream/state', // PLACEHOLDER URL - update with actual SSE endpoint
    enabled: shouldUseSSE,
    onError: (error) => {
      console.error('SSE error, falling back to polling:', error);
    }
  });

  // Log connection status for debugging
  if (shouldUseSSE) {
    console.log('SSE connection status:', isConnected, 'hasError:', hasError);
  }

  // Determine if we should actually use SSE data (only if connected and have data)
  const actuallyUsingSSE = shouldUseSSE && isConnected;

  // Check if we need state data (simulation or live-system views)
  const needsStateData = currentView === 'simulation' || currentView === 'live-system';

  // Traditional polling (use when SSE is not actually working, or for live-system view)
  const { data: pollingData, isLoading, error } = useQuery<State>({
    queryKey: ["objects"],
    queryFn: fetchState,
    refetchInterval: needsStateData && !actuallyUsingSSE ? 25 : false, // Poll for both simulation and live-system if SSE not active
    enabled: needsStateData && !actuallyUsingSSE // Query for both simulation and live-system views when SSE is not active
  });

  // Use SSE data when actually connected, otherwise use polling data
  const data = actuallyUsingSSE && sseData ? sseData : pollingData;

  const mutation = useMutation({
    mutationFn: setTarget,
    onSuccess: () => {
      queryClient.invalidateQueries({ queryKey: ["objects"]});
    }
  });

  function handleSetTarget(coords: {x: number; y: number}) {
    mutation.mutate(coords);
  }

  async function handlePlayPause() {
    try {
      await setPlayPause();
    } catch (error) {
      console.error("Error toggling pause state:", error);
    }
  }

    // Navigation handlers
    const handleNavigateToSimulator = () => {
      console.log('Navigating to simulator');
      setCurrentView('simulator');
    };

    const handleNavigateToRealSystem = () => {
      console.log('Navigating to live system');
      setCurrentView('live-system');
    };

    const handleBackToWelcome = () => {
      console.log('Going back to welcome page');
      setCurrentView('welcome');
      setSelectedImage("");
    };

    const handleBackFromLiveSystem = () => {
      console.log('Going back to welcome page from live system');
      setCurrentView('welcome');
    };

    const handleNavigateToDroneManagement = () => {
      console.log('Navigating to drone management');
      setCurrentView('drone-management');
    };
    
    const handleBackFromDroneManagement = () => {
      console.log('Going back to live system from drone management');
      setCurrentView('live-system');
    };

    const handleBackToSimulator = () => {
      console.log('Going back to simulator');
      setCurrentView('simulator');
      setSelectedImage("");
    };

    // This function will be passed to the LandingPage to start the simulation
    const handleSimulationStart = (scenario: string, selectedImage?: string) => {
      // Here you would also likely trigger your `useQuery` to fetch initial data for the chosen scenario
      // For now.. just set sim to pause maybe? can connect once endpoint.
      console.log(`App is now starting the simulation for: ${scenario}`);
      console.log(`Selected image: ${selectedImage}`);
      if (selectedImage) {
        setSelectedImage(selectedImage);
      }
      setCurrentView('simulation');
    };

    // Dummy function for starting preset simulations
    const startPresetSim = async (scenario: string): Promise<unknown> => {
      console.log(`Starting preset simulation: ${scenario}`);
      // TODO: Replace with actual API call to start preset scenario
      // For now, just simulate a delay
      await new Promise(resolve => setTimeout(resolve, 500));
      return { success: true, scenario };
    };
  
    // Show loading/error states when on simulation or live-system views that need data
    if (needsStateData) {
      if (isLoading) return <p>Loading...</p>;
      if (error instanceof Error) return <p>Error: {error.message}</p>;
      if (!data && currentView === 'simulation') return <p>No data</p>;
    }

  return (
    <>
      {currentView === 'welcome' ? (
        <WelcomePage 
          onNavigateToSimulator={handleNavigateToSimulator} 
          onNavigateToRealSystem={handleNavigateToRealSystem} 
        />
      ) : currentView === 'simulator' ? (
        <LandingPage 
          onSimulationStart={handleSimulationStart} 
          worldMax={worldMax} 
          worldMin={worldMin} 
          startPresetSim={startPresetSim} 
          startCustomSim={createCustomScenario}
          onBack={handleBackToWelcome}
        />
      ) : currentView === 'live-system' ? (
<<<<<<< HEAD
        data ? (
          <RealFarmView 
            onBack={handleBackFromLiveSystem}
            data={data}
            onSetTarget={handleSetTarget}
            zoomMin={worldMin}
            zoomMax={worldMax}
            CANVAS_SIZE={CANVAS_SIZE}
            onPlayPause={handlePlayPause}
            onRestart={requestRestart}
            selectedImage={selectedImage}
          />
        ) : (
          <p>Loading farm data...</p>
        )
=======
        <LiveSystemPage 
          onBack={handleBackFromLiveSystem}
          onManageDrones={handleNavigateToDroneManagement}
        />
      ) : currentView === 'drone-management' ? (
        <DroneManagementPage 
          onBack={handleBackFromDroneManagement}
        />
>>>>>>> 5624092b
      ) : (
        data && <MapPlot 
          data={data} 
          onSetTarget={handleSetTarget} 
          CANVAS_SIZE={CANVAS_SIZE} 
          zoomMin={worldMin} 
          zoomMax={worldMax} 
          onPlayPause={handlePlayPause} 
          onRestart={requestRestart} 
          onBack={handleBackToSimulator} 
          selectedImage={selectedImage}
        />
      )}
    </>
  );

}

export default App;<|MERGE_RESOLUTION|>--- conflicted
+++ resolved
@@ -6,12 +6,8 @@
 import './App.css'
 import WelcomePage from "./components/WelcomePage";
 import LandingPage from "./components/LandingPage";
-<<<<<<< HEAD
 import RealFarmView from "./components/RealFarmView";
-=======
-import LiveSystemPage from "./components/LiveSystemPage";
 import DroneManagementPage from "./components/DroneManagementPage";
->>>>>>> 5624092b
 import { useSSE } from './hooks/useSSE';
 
 function App() {
@@ -161,7 +157,6 @@
           onBack={handleBackToWelcome}
         />
       ) : currentView === 'live-system' ? (
-<<<<<<< HEAD
         data ? (
           <RealFarmView 
             onBack={handleBackFromLiveSystem}
@@ -177,16 +172,6 @@
         ) : (
           <p>Loading farm data...</p>
         )
-=======
-        <LiveSystemPage 
-          onBack={handleBackFromLiveSystem}
-          onManageDrones={handleNavigateToDroneManagement}
-        />
-      ) : currentView === 'drone-management' ? (
-        <DroneManagementPage 
-          onBack={handleBackFromDroneManagement}
-        />
->>>>>>> 5624092b
       ) : (
         data && <MapPlot 
           data={data} 

#root {
  height: 100vh;
  width: 100vw;
  margin: 0 auto;
  padding: 0;
}

.barn {
  width: 100px;
  z-index: -1;
}

.windmill {
  width: 100px;
  z-index: -1;
}

.tractor {
  width: 60px;
  z-index: -1;
}

.animal {
  width: 16px;
  height: 16px;
}

.drone {
  width: 24px;
  height: 24px;
}

.target {
<<<<<<< HEAD
  height: 48px;
  width: 48px;
=======
  height: 24px;
  width: 24px;
  /* position: absolute;
  transform: translate(-50%, -50%); */
>>>>>>> 5966b56f
  transform: translate(-24px, -36px);
}

.map {
  height: 100%;
  width: 100%;
  transition: cursor 0.2s ease;
}

.map-container {
  height: 100%;
  width: 100%;
  position: relative;
  overflow: hidden;
  background-color: #496246;
}

.playback-controls {
  width: 100%;
  justify-content: center;
  display: flex;
  flex-direction: row;

  gap: 2rem;
  height: 3rem;

  position: absolute;
  bottom: 10px;
  z-index: 1000; /* Ensure buttons are above the container */
  /* No scaling needed since container is not scaled */
}

.playback-controls img {
  width: 100%;
  height: 100%;
}


.sim-ctrl-btn {
  max-height: 30px;
  max-width: 30px;
  padding: 0;
  border-radius: 0;
  margin: 0 10px;
  align-items: center;
  justify-content: center;
  padding-top: 11px;
}

.sim-ctrl-btn img {
  align-items: center;
  justify-content: center;

  max-height: 20px;
  max-width: 20px;
}

#pan-mode-btn {
  margin-left: 10px;
  padding: 8px 12px;
  border-radius: 4px;
  border: none;
  cursor: pointer;
  font-size: 12px;
  font-weight: 500;
  transition: all 0.2s ease;
}

#pan-mode-btn:hover {
  opacity: 0.8;
  transform: translateY(-1px);
}



.background {
  width: 2300px;
}












/* Card stuff. */
/* Main card container */
.card-container {
  position: absolute;
  top: 20px;
  right: 20px;
  width: 320px;
  background-color: #ffffff;
  border: 1px solid #e0e0e0;
  border-radius: 8px;
  box-shadow: 0 4px 12px rgba(0, 0, 0, 0.1);
  font-family: -apple-system, BlinkMacSystemFont, 'Segoe UI', Roboto, Oxygen, Ubuntu, Cantarell, 'Open Sans', 'Helvetica Neue', sans-serif;
  overflow: hidden;
  z-index: 1000;
  transition: all 0.3s ease-in-out;
}

/* Header styles */
.card-header {
  display: flex;
  align-items: center;
  padding: 10px 16px;
  background-color: #f7f7f7;
  border-bottom: 1px solid #e0e0e0;
}

.card-header h3 {
  margin: 0;
  font-size: 1rem;
  font-weight: 600;
  flex-grow: 1;
  color: #333;
}

.fold-button {
  background: none;
  border: none;
  font-size: 1rem;
  cursor: pointer;
  margin-right: 12px;
  padding: 4px;
  color: #555;
  line-height: 1;
}

/* Kebab menu styles */
.kebab-menu-container {
  position: relative;
}

.kebab-button {
  background: none;
  border: none;
  font-size: 1.5rem;
  font-weight: bold;
  cursor: pointer;
  line-height: 1;
  padding: 0 4px;
  color: #555;
}

.kebab-menu {
  position: absolute;
  top: 110%;
  right: 0;
  background-color: white;
  border: 1px solid #ccc;
  border-radius: 6px;
  box-shadow: 0 2px 8px rgba(0, 0, 0, 0.15);
  z-index: 1001;
  width: 130px;
  display: flex;
  flex-direction: column;
  overflow: hidden;
}

.kebab-menu button {
  background: none;
  border: none;
  text-align: left;
  padding: 10px 14px;
  cursor: pointer;
  width: 100%;
  font-size: 0.9rem;
}

.kebab-menu button:hover {
  background-color: #f0f0f0;
}

/* Card Body Styles */
.card-body {
  padding: 16px;
  display: flex;
  flex-direction: column;
  gap: 12px;
}

.card-field {
  display: flex;
  justify-content: space-between;
  align-items: center;
  font-size: 0.9rem;
  color: #444;
}

.card-field strong {
  color: #000;
  font-weight: 500;
}

.card-field span {
  text-align: right;
}

/* Scenario Description Styles */
#scenario-description {
  margin: 20px 0;
  padding: 15px;
  background-color: #f8f9fa;
  border: 1px solid #dee2e6;
  border-radius: 8px;
  text-align: left;
}

#scenario-description h3 {
  margin: 0 0 10px 0;
  color: #333;
  font-size: 1.2rem;
}

#scenario-description p {
  margin: 5px 0;
  color: #666;
  font-size: 0.9rem;
}

#scenario-description strong {
  color: #333;
  font-weight: 600;
}

/* Specific field elements */
.map-button {
  background-color: #007bff;
  color: white;
  border: none;
  border-radius: 4px;
  padding: 5px 10px;
  font-size: 0.8rem;
  font-weight: 500;
  cursor: pointer;
  margin-left: 12px;
  transition: background-color 0.2s;
}

.map-button:hover {
  background-color: #0056b3;
}

.card-field input[type="number"] {
  width: 55px;
  padding: 5px;
  border: 1px solid #ccc;
  border-radius: 4px;
  text-align: center;
}

/* Custom Scenario Modal Styles */
#modal-overlay {
  position: fixed;
  top: 0;
  left: 0;
  width: 100vw;
  height: 100vh;
  background-color: rgba(0, 0, 0, 0.7);
  display: flex;
  justify-content: center;
  align-items: center;
  z-index: 1000;
  backdrop-filter: blur(4px);
}

#modal-content {
  background: white;
  border-radius: 16px;
  box-shadow: 0 20px 60px rgba(0, 0, 0, 0.3);
  width: 90vw;
  max-width: 1200px;
  height: 85vh;
  max-height: 800px;
  display: flex;
  flex-direction: column;
  overflow: hidden;
  position: relative;
}

#modal-header {
  padding: 24px 32px;
  border-bottom: 1px solid #e9ecef;
  background: linear-gradient(135deg, #667eea 0%, #764ba2 100%);
  color: white;
  display: flex;
  justify-content: space-between;
  align-items: center;
  flex-shrink: 0;
}

#modal-header h2 {
  margin: 0;
  font-size: 28px;
  font-weight: 700;
  text-shadow: 0 2px 4px rgba(0, 0, 0, 0.3);
}

#input-group {
  display: flex;
  align-items: center;
  gap: 12px;
}

#input-group label {
  font-size: 16px;
  font-weight: 600;
  color: white;
  text-shadow: 0 1px 2px rgba(0, 0, 0, 0.3);
}

.number-input {
  padding: 8px 12px;
  border: 2px solid rgba(255, 255, 255, 0.3);
  border-radius: 8px;
  background: rgba(255, 255, 255, 0.9);
  color: #333;
  font-size: 16px;
  font-weight: 600;
  width: 80px;
  text-align: center;
  transition: all 0.2s ease;
}

.number-input:focus {
  outline: none;
  border-color: #fff;
  background: white;
  box-shadow: 0 0 0 3px rgba(255, 255, 255, 0.3);
}

#custom-map {
  width: 600px;
  height: 800px;
  background: #f8f9fa;
  position: relative;
  overflow: hidden;
  cursor: grab;
  margin: 0 auto;
  transition: none;
}

#custom-map:active {
  cursor: grabbing;
}

#custom-map image {
  width: 100%;
  height: 100%;
  object-fit: fill;
  object-position: center;
}

#modal-footer {
  padding: 24px 32px;
  border-top: 1px solid #e9ecef;
  background: #f8f9fa;
  display: flex;
  justify-content: flex-end;
  gap: 16px;
  flex-shrink: 0;
}

.modal-btn {
  padding: 12px 24px;
  border: none;
  border-radius: 8px;
  font-size: 16px;
  font-weight: 600;
  cursor: pointer;
  transition: all 0.2s ease;
  min-width: 120px;
}

.cancel-btn {
  background: #6c757d;
  color: white;
}

.cancel-btn:hover {
  background: #5a6268;
  transform: translateY(-1px);
  box-shadow: 0 4px 12px rgba(108, 117, 125, 0.3);
}

.submit-btn {
  background: linear-gradient(135deg, #28a745 0%, #20c997 100%);
  color: white;
}

.submit-btn:hover {
  background: linear-gradient(135deg, #218838 0%, #1ea085 100%);
  transform: translateY(-1px);
  box-shadow: 0 4px 12px rgba(40, 167, 69, 0.3);
}

/* Tiny entity markers for custom modal */
#custom-map .entity-marker {
  cursor: grab;
  transition: none;
}

#custom-map .entity-marker:active {
  cursor: grabbing;
}

/* Force smaller sizes for entities in custom modal */
#custom-map .entity-marker .animal {
  width: 16px !important;
  height: 16px !important;
}

#custom-map .entity-marker .drone {
  width: 20px !important;
  height: 20px !important;
}

#custom-map .entity-marker .target {
  width: 20px !important;
  height: 20px !important;
}

/* Make sure tiny entities are still visible and clickable */
#custom-map .entity-marker * {
  pointer-events: all;
  transition: none;
}

/* Responsive design */
@media (max-width: 768px) {
  #modal-content {
    width: 95vw;
    height: 90vh;
    margin: 20px;
  }
  
  #modal-header {
    padding: 16px 20px;
    flex-direction: column;
    gap: 16px;
    align-items: stretch;
  }
  
  #modal-header h2 {
    font-size: 24px;
    text-align: center;
  }
  
  #input-group {
    justify-content: center;
  }
  
  #modal-footer {
    padding: 16px 20px;
    flex-direction: column;
  }
  
  .modal-btn {
    width: 100%;
  }
}<|MERGE_RESOLUTION|>--- conflicted
+++ resolved
@@ -31,16 +31,9 @@
 }
 
 .target {
-<<<<<<< HEAD
-  height: 48px;
-  width: 48px;
-=======
   height: 24px;
   width: 24px;
-  /* position: absolute;
-  transform: translate(-50%, -50%); */
->>>>>>> 5966b56f
-  transform: translate(-24px, -36px);
+  transform: translate(-12px, -18px);
 }
 
 .map {

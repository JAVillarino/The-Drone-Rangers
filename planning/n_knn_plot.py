--- conflicted
+++ resolved
@@ -119,15 +119,9 @@
     ax.plot(N_line, 0.53 * N_line, "k-",  lw=2, zorder=3, label="n = 0.53N")
     ax.plot(N_line, 3.0 * np.log(N_line), "k--", lw=2, zorder=3, label="n = 3log(N)")
 
-<<<<<<< HEAD
-    # Axes & Labels
-    ax.set_xlabel("Number of Sheep")
-    ax.set_ylabel("Knn")
-=======
     # Axes & limits
     ax.set_xlabel("No. Agents (N)")
     ax.set_ylabel("No. Neighbors (n)")
->>>>>>> 7758b9b8
     ax.set_xlim(X_LIMIT)
     ax.set_ylim(Y_LIMIT)
 
@@ -139,13 +133,8 @@
     cbar.set_label("Proportion of Successes")
 
     ax.legend(loc="upper left")
-<<<<<<< HEAD
     plt.title("Proportion of Herding Tasks Completed")
     
-=======
-    ax.set_title("Proportion of Successful Shepherding Events")
-
->>>>>>> 7758b9b8
     plt.tight_layout()
     plt.show()
 

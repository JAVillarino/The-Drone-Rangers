--- conflicted
+++ resolved
@@ -45,10 +45,7 @@
         # point behind that sheep, pointing toward G
         dir_to_G = G - P[j]
         c = dir_to_G / (np.linalg.norm(dir_to_G) + 1e-9)
-<<<<<<< HEAD
         return P[j] - c * self.collect_standoff, j
-=======
-        return P[j] - c * self.collect_standoff
     
     def _needs_flyover(self, world: state.State, target: np.ndarray, corridor: float) -> bool:
         P = np.asarray(world.flock)
@@ -65,25 +62,12 @@
 
         return np.any(d <= corridor * self.too_close)
 
->>>>>>> 798abc26
 
     def plan(self, world: state.State, dt: float) -> Plan:
         """Return None if no update should be made."""
         # safety stop if too close to any flock (prevents splitting)
         G = self._gcm(world)
         is_cohesive = self._cohesive(world, G)
-<<<<<<< HEAD
-        if is_cohesive:
-            P = self._drive_point(world, G) 
-            target_sheep_index = None
-        else:
-            P, target_sheep_index = self._collect_point(world, G)
-
-        # move toward chosen point and apply boundary
-        return DronePosition(world.drone + self.umax * dt * norm(P - world.drone), target_sheep_index)
-        
-=======
-        #ignore_repulsion = False
 
         if is_cohesive:
             # DRIVE: keep safety stop (repulsion ON)
@@ -91,12 +75,12 @@
                 return DoNothing()
             P = self._drive_point(world, G)
             ignore_repulsion = False
+            target_sheep_index = None
         else:
             # COLLECT: candidate standoff point
-            P = self._collect_point(world, G)
+            P, target_sheep_index = self._collect_point(world, G)
             # Only fly-over if the straight-line approach would pass near sheep
             ignore_repulsion = self.flyover_on_collect and self._needs_flyover(world, P, corridor=0.40)
 
         step = world.drone + self.umax * dt * norm(P - world.drone)
-        return DronePosition(step, ignore_repulsion=ignore_repulsion)
->>>>>>> 798abc26
+        return DronePosition(step, target_sheep_index=target_sheep_index, ignore_repulsion=ignore_repulsion)